---
authors:
  MerlinDumeur: "[Merlin Dumeur](https://github.com/MerlinDumeur)"
  agramfort: "[Alex Gramfort](https://github.com/agramfort)"
  hoechenberger: "[Richard Höchenberger](https://github.com/hoechenberger)"
  guiomar: "[Julia Guiomar Niso Galán](https://github.com/guiomar)"
  robluke: "[Robert Luke](https://github.com/rob-luke)"
  crsegerie: "[Charbel-Raphaël Segerie](https://github.com/crsegerie)"
  dengemann: "[Denis A. Engemann](https://github.com/dengemann)"
  apmellot: "[Apolline Mellot](https://github.com/apmellot)"
---


## Changes since April 15, 2021

### New features & enhancements

- An official [project governance](governance.md) structure has officially
  been adopted.
- The peak-to-peak (PTP) amplitude rejection thresholds for epochs can now
  optionally be determined automatically using
  [`autoreject`](https://autoreject.github.io) by setting the
  [`reject`][config.reject] parameter to `'autoreject_global'`.
  ({{ gh(306) }} by {{ authors.agramfort }} and {{ authors.hoechenberger }})
- The new configuration option [`ica_reject`][config.ica_reject] allows to
  exclude epochs from the ICA fit based on peak-to-peak (PTP) amplitude.
  ({{ gh(302) }} by {{ authors.hoechenberger }})
- Drastically reduces memory usage when creating epochs from datasets with
  multiple runs.
  ({{ gh(355) }} by {{ authors.hoechenberger }})
- Add time-frequency plot to report.
  ({{ gh(367) }} by {{ authors.robluke }})
- Add possibility to exclude runs from the analysis via the new
  [`exclude_runs`][config.exclude_runs] setting.
  ({{ gh(370) }} by {{ authors.crsegerie }})
- Add possibility to process resting-state data via
  [`rest_epochs_duration`][config.rest_epochs_duration] and
  [`rest_epochs_overlap`][config.rest_epochs_overlap].
  ({{ gh(393) }} by {{ authors.apmellot}}, {{ authors.dengemann }},
   {{ authors.agramfort }}, and {{ authors.hoechenberger }})
- We now create high-resolution scalp surfaces for visualization of the
  coregistration in the reports. Existing surfaces can be force-regenerated by
  setting the new [`recreate_scalp_surface`][config.recreate_scalp_surface]
  to `True`.
  ({{ gh(378) }} by {{ authors.hoechenberger }})
- When not applying Maxwell-filter (i.e., when
  [`use_maxwell_filter`][config.use_maxwell_filter] is set to `False`, e.g.
  when processing EEG data), we skip the initial data import that would
  essentially just copy the input data to the derivatives root without doing
  any processing. Now, in such situations, the Maxwell-filtering step is
  skipped entirely, and we start with frequency filtering right away. This
  speeds up processing by avoiding unnecessary disk I/O and can help preserve
  large quantities of storage space for big datasets.
  ({{ gh(378) }} by {{ authors.dengemann }} and {{ authors.hoechenberger }})
- Break periods in the continuous data can now be automatically detected and
  annotated as "bad" segments, which will be ignored during subsequent
  processing. This feature is disabled by default and can be switched on via
  the [`find_breaks`][config.find_breaks] setting.
  ({{ gh(386) }} by {{ authors.hoechenberger }})
- You can now use the FreeSurfer `fsaverage` template MRI for source estimation
  in cases where you don't have participant-specific MR scans available, as is
  often the case in EEG studies. The behavior can be enabled using the new
  configuration option [`use_template_mri`][config.use_template_mri].
  ({{ gh(387), gh(526) }} by {{ authors.agramfort }} and {{ authors.hoechenberger }})
- You can now specify rejection parameters and the number of projection
  vectors per channel type for SSP via
  [`n_proj_eog`][config.n_proj_eog], [`n_proj_ecg`][config.n_proj_ecg],
  [`ssp_reject_eog`][config.ssp_reject_eog] and
  [`ssp_reject_ecg`][config.ssp_reject_ecg].
  ({{ gh(392) }} by {{ authors.agramfort }}, {{ authors.dengemann }},
   {{ authors.apmellot }} and {{ authors.hoechenberger }})
- You can now use autoreject for exclusing artifacts before SSP estimation via
  the `autoreject_global` option in [`ssp_reject_eog`][config.ssp_reject_eog]
  and [`ssp_reject_ecg`][config.ssp_reject_ecg].
  ({{ gh(396) }} by {{ authors.agramfort }}, {{ authors.dengemann }},
   {{ authors.apmellot }} and {{ authors.hoechenberger }})
- You can now specify a custom
  [`eeg_template_montage`][config.eeg_template_montage] from any
  `mne.channels.montage.DigMontage` object.
  ({{ gh(407) }} by {{ authors.dengemann }}, {{ authors.hoechenberger }} and
   {{ authors.agramfort }})
- Certain BIDS file system operations are now being cached, which should
  significantly reduce start-up times in situations where many participants
  are being processed with data from a network-attached storage (NAS).
  ({{ gh(405) }} by {{ authors.agramfort}} and {{ authors.hoechenberger }})
- Files docstrings in the preprocessing steps were updated.
  ({{ gh(409) }} by {{ authors.crsegerie }})
- Do not crash when concatenating epochs or raws with different measurement
  info (like the dev_head_t when using EEG only data).
  ({{ gh(416) }} by {{ authors.agramfort }})
- The ``run.py`` command line interface gained a new parameter ``--n_jobs`` to
  specify the number of processes to run in parallel.
  ({{ gh(417) }} by {{ authors.hoechenberger }})
- Great improvements to our logging system produce more readable output on the
  terminal. We also generate an Excel file containing useful debugging info
  for all participants at each processing step to help you spot problematic
  participants more easily.
  ({{ gh(429), gh(441) }} by {{ authors.agramfort }} {{ authors.hoechenberger }})
- It is now possible to specify from which file to load the `mne.Info` object
  during forward and inverse computation via
  [`source_info_path_update`][config.source_info_path_update].
  ({{ gh(452) }} by {{ authors.apmellot }})
- The `run.py` command line interface gained a new parameter, `--interactive`,
  allowing you to override the interactive mode setting from the configuration
  file.
  ({{ gh(456), gh(457) }} by {{ authors.hoechenberger }})
- Add a new configuration setting [`freesurfer_verbose`][config.freesurfer_verbose]
  to control whether to display of FreeSurfer output.
  ({{ gh(459) }} by {{ authors.hoechenberger }})
- The [`noise_cov`][config.noise_cov] can now be set to `ad-hoc` to use a fixed
  and data-independent diagonal noise covariance matrix for source imaging.
  ({{ gh(460) }} by {{ authors.agramfort }} and  {{ authors.apmellot }})
- Processing can now be parallelized using [Dask](https://dask.org). To use
  Dask, set the new configuration setting [`parallel_backend`][config.parallel_backend]
  to `'dask'`.
  ({{ gh(472) }} by {{ authors.agramfort }} and  {{ authors.hoechenberger }})
- Drastically reduce memory usage during the epoching and ICA steps.
  ({{ gh(477) }} by {{ authors.hoechenberger }} and {{ authors.agramfort }})
- The new [`plot_psd_for_runs`][config.plot_psd_for_runs] setting can be used
  to control for which runs to add PSD plots of the raw data to the reports.
  ({{ gh(482) }} by {{ authors.hoechenberger }})
- Speed up report generation.
  ({{ gh(487) }} by {{ authors.hoechenberger }})
- The new [`epochs_metadata_query][config.epochs_metadata_query] setting
  allows to select epochs based on metadata query strings.
  ({{ gh(495) }} by {{ authors.hoechenberger }} and {{ authors.agramfort }})
- The new [`time_frequency_cycles`][config.time_frequency_cycles] setting
  allows for customization of the number of Morlet wavelet cycles used in
  time-frequency analysis.
  ({{ gh(516) }} by {{ authors.hoechenberger }})
- To analyze induced (as opposed to evoked) activity in the time-frequency
  domain, the new setting
  [`time_frequency_subtract_evoked`][config.time_frequency_subtract_evoked]
  has been added, allowing to subtract the evoked signal from the epochs
  before performing time-frequency analysis.
  ({{ gh(516) }} by {{ authors.hoechenberger }})
- The covariance matrix and corresponding SVD figures, as well as whitened
  evoked data plots are now added to the reports.
  ({{ gh(532) }} by {{ authors.hoechenberger }})

### Behavior changes

- The [`conditions`][config.conditions] setting will now be `None` by default.
  It is a required setting so it will raise an error if left as `None`.
  ({{ gh(348) }} by {{ authors.guiomar }} and {{ authors.hoechenberger }})
- When creating epochs, only those epochs are kept that belong to the specified
  [`conditions`][config.conditions]. This means that only this subset of epochs
  will be passed to ICA and SSP (if used). Previously, we would created epochs
  based on all events found in the data, and only subset them to the requested
  conditions at the epoching stage.
  ({{ gh(449) }} by {{ authors.agramfort }})
- Epochs rejection based on peak-to-peak amplitude, as controlled via the
  [`reject`][config.reject] setting, will now take place **after** ICA or SSP.
  In previous versions of the Pipeline, rejection was carried out before ICA
  and SSP. To exclude epochs from ICA fitting, use the new
  [`ica_reject`][config.ica_reject] setting.
- We don't apply SSP by default anymore.
  ({{ gh(315) }} by {{ authors.hoechenberger }})
- The `use_ssp` and `use_ica` settings have been removed. Please use the new
  [`spatial_filter`][config.spatial_filter] setting instead.
  ({{ gh(315) }} by {{ authors.hoechenberger }})
- The `allow_maxshield` setting has been removed. The Pipeline now
  automatically ensures that FIFF files of recordings with active
  shielding (MaxShield) can be imported. Later stages of the Pipeline will fail
  if Maxwell filtering of such data is disabled via `use_maxwell_filter=False`.
  ({{ gh(318) }} by {{ authors.hoechenberger }})
- The overlay plots that show the effects of ICA cleaning are now based on the
  baseline-corrected data to make it easier to spot the differences.
  ({{ gh(320) }} by {{ authors.hoechenberger }})
- `bids_root` and `deriv_root` are now converted to absolute paths to avoid
  running into issues caused by relative path specifications.
  ({{ gh(322) }} by {{ authors.hoechenberger }})
- Warn if using ICA and no EOG- or ECG-related ICs were detected.
  ({{ gh(351) }} by {{ authors.crsegerie }})
- Added the possibility to have different runs for different subjects.
  ({{ gh(353) }} by {{ authors.crsegerie }}))
- Check that the baseline interval falls into `[epochs_tmin, epochs_tmax]`.
  ({{ gh(361) }} by {{ authors.crsegerie }})
- `config.crop` has been renamed to the more explicit
  [`config.crop_runs`][config.crop_runs], as it only applies to individual
  runs and not the concatenated data.
  ({{ gh(358) }} by {{ authors.hoechenberger }})
- [`ica_reject`][config.ica_reject] now also applies to ECG and EOG epochs.
  ({{ gh(373) }} by {{ authors.crsegerie }})
- Added a new step `freesurfer/coreg_surfaces` that creates the scalp surfaces
  required for coregistration in MNE-Python.
  ({{ gh(422) }} by {{ authors.hoechenberger }})
- Enabling interactive mode by setting [`interactive`][config.interactive] to
  `True` now deactivates parallel processing.
  ({{ gh(473) }} by {{ authors.hoechenberger }})
- The resolution of the MRI slices for BEM visualalization has been reduced to
  256 by 256 pixels (was 512 by 512 before), we now only plot every 8th slice
  (was ever 2nd before). This greatly speeds up BEM rendering and reduces the
  size of the generated report, while maintaining a sufficiently detailed
  visualization.
  ({{ gh(488) }} by {{ authors.hoechenberger }})
- In [`interactive`][config.interactive] mode, the Matplotlib `Agg` backend
  will be used.
  ({{ gh(497) }} by {{ authors.hoechenberger }})

### Code health

- Each processing script now extracts the required subset of configuration
  options from the user config and operates solely on these. This helps make it
  clear which settings an individual script depends on.
  ({{ gh(383) }} by {{ authors.agramfort }} and {{ authors.hoechenberger }})
- We laid the groundwork for applying the inverse operator on other data types
  than just `mne.Evoked` by introducing
  [`inverse_targets`][config.inverse_targets].
  ({{ gh(452) }} by {{ authors.apmellot }})
- All processing scripts have been renamed and can be imported like regular
  Python modules.
  ({{ gh(470) }} by {{ authors.agramfort }})
- For storing configuration values, we switched from using `BunchConst` to
  Python's built-in `SimpleNamespace`.
  ({{ gh(472) }} by {{ authors.agramfort }})

### Bug fixes

- The FreeSurfer script could only be run if `--n_jobs` was passed explicitly
  ({{ gh(287) }} by {{ authors.MerlinDumeur }})
- Fix a problem with the FreeSurfer processing step that caused the error
  message `Could not consume arg` after completion ({{ gh(301) }} by
  {{ authors.hoechenberger }})
- Selecting the `extended_infomax` ICA algorithm caused a crash
  ({{ gh(308) }} by {{ authors.hoechenberger }})
- Correctly handle `eog_channels = None` setting after creation of bipolar EEG
  channels
  ({{ gh(311) }} by {{ authors.hoechenberger }})
- Added instructions on how to handle `FileNotFoundError` when loading the BEM
  model in the source steps ({{ gh(304) }}  by {{ authors.MerlinDumeur }})
- When using [`find_noisy_channels_meg`][config.find_noisy_channels_meg] or
  [`find_flat_channels_meg`][config.find_flat_channels_meg], we now pass
  [`mf_head_origin`][config.mf_head_origin] to the respective bad channel
  detection algorithm to achieve better performance
  ({{ gh(319) }} by {{ authors.agramfort }})
- Baseline was not applied to epochs if neither ICA nor SSP was used
  ({{ gh(319) }} by {{ authors.hoechenberger }})
- Ensure we always use the cleaned epochs for constructing evoked data
  ({{ gh(319) }} by {{ authors.agramfort }})
- The summary report didn't use the cleaned epochs for showing the effects of
  ICA.
  ({{ gh(320) }} by {{ authors.hoechenberger }})
- The sanity check comparing the rank of the experimental data and the rank of
   the empty-room after Maxwell-filtering did not use the maxfiltered data.
  ({{ gh(336) }} by {{ authors.agramfort }}, {{ authors.hoechenberger }},
  and {{ authors.crsegerie }})
- `epochs_tmin` and `epochs_tmax` were named incorrectly in some test config
  files.
  ({{ gh(340) }} by {{ authors.crsegerie }})
- We now reject bad epochs by using [`ica_reject`][config.ica_reject] before
  producing the "overlay" plots that show the evoked data before and after
  ICA cleaning in the `proc-ica_report`.
  ({{ gh(385) }} by {{ authors.crsegerie }}).
- Passing subject, session, task, and run names to `run.py` the consist only of
  numbers doesn't throw an exception anymore, even if the values weren't
  double-quoted and hence converted to strings by the command-line interface
  toolkit we are using, Fire.
  ({{ gh(375) }} by {{ authors.hoechenberger }})
- Setting [`eeg_reference`][config.eeg_reference] to a string (name of the
  reference channel) caused us to crash.
  ({{ gh(391) }} by {{ authors.hoechenberger }})
- Parameters retrieved from the BIDS dataset were not limited to the modality
  ("data type") we meant to process, sometimes leading to crashes.
  ({{ gh(391) }} by {{ authors.hoechenberger }})
- Fix forward computation for CTF data.
  ({{ gh(427) }} by {{ authors.agramfort }})
- Generated derivative epochs split files now follow the BIDS naming scheme.
  ({{ gh(463)}} by {{ authors.dengemann }})
- Report tags are now better sanitized.
  ({{ gh(471) }} by {{ authors.hoechenberger }})
- When creating epochs, we now ensure that the trigger codes provided via the
  `*_events.tsv` file are retained; previously, new trigger codes were
  generated in certain situations.
  ({{ gh(471) }} by {{ authors.hoechenberger }})
- ICA overlay plots in the report used the cleaned epochs, resulting in no
  visible ICA cleaning effects. This has been corrected.
  ({{ gh(478) }} by {{ authors.hoechenberger }})
<<<<<<< HEAD
- Ensure we don't over-estimate the rank of Maxwell-filtered data consisting
  of multiple runs.
  ({{ gh(530) }} by {{ authors.hoechenberger }} and {{ authors.agramfort }})
=======
- Don't drop bad channels from empty-room data on import.
  ({{ gh(532) }} by {{ authors.hoechenberger }})
>>>>>>> 1e17ae3e
<|MERGE_RESOLUTION|>--- conflicted
+++ resolved
@@ -276,11 +276,8 @@
 - ICA overlay plots in the report used the cleaned epochs, resulting in no
   visible ICA cleaning effects. This has been corrected.
   ({{ gh(478) }} by {{ authors.hoechenberger }})
-<<<<<<< HEAD
 - Ensure we don't over-estimate the rank of Maxwell-filtered data consisting
   of multiple runs.
   ({{ gh(530) }} by {{ authors.hoechenberger }} and {{ authors.agramfort }})
-=======
 - Don't drop bad channels from empty-room data on import.
-  ({{ gh(532) }} by {{ authors.hoechenberger }})
->>>>>>> 1e17ae3e
+  ({{ gh(532) }} by {{ authors.hoechenberger }})